--- conflicted
+++ resolved
@@ -150,7 +150,7 @@
 plts/
 
 tb_*
-<<<<<<< HEAD
+
 plts/
 *.out
 .DS_Store
@@ -160,7 +160,4 @@
 new_hists/
 
 org_loader/
-=======
-
-.DS_Store
->>>>>>> c4cbc7f3
+.DS_Store