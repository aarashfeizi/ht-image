import torch
import torch.nn as nn
import torch.nn.functional as F


class TripletLoss(nn.Module):
    def __init__(self, args, margin):
        super(TripletLoss, self).__init__()

        if margin > 1:
            raise Exception("Distances are normalized. Margine should be less than 1.0")

        self.margin = margin
        self.no_negative = args.no_negative
        self.loss = 0

    def forward(self, pos_dist, neg_dist):
        # pos_dist = torch.dist(anch, pos)
        # neg_dist = torch.dist(anch, neg)

        dist = pos_dist - neg_dist + self.margin

        loss = F.relu(dist)

<<<<<<< HEAD

        return loss

###
# TODO
# 1. Unit hemesphere
# 2. Dot product
# 3. Representations from ResNet rather than projection network
# 4. Augs?? AutoAug... ??
###
=======
        return loss
>>>>>>> a06433a9
<|MERGE_RESOLUTION|>--- conflicted
+++ resolved
@@ -1,4 +1,3 @@
-import torch
 import torch.nn as nn
 import torch.nn.functional as F
 
@@ -22,8 +21,6 @@
 
         loss = F.relu(dist)
 
-<<<<<<< HEAD
-
         return loss
 
 ###
@@ -32,7 +29,4 @@
 # 2. Dot product
 # 3. Representations from ResNet rather than projection network
 # 4. Augs?? AutoAug... ??
-###
-=======
-        return loss
->>>>>>> a06433a9
+###