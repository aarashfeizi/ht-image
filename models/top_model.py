--- conflicted
+++ resolved
@@ -1373,7 +1373,6 @@
             return self.sm_net.get_classifier_weights()
 
     def get_sim_matrix(self, globals, locals, bs=32):
-<<<<<<< HEAD
         sim_matrix = np.array((len(locals), len(locals)), dtype=np.float32)
 
         loader = DataLoader(dataset=Local_Feat_Dataset(locals=locals, globals=globals),
@@ -1391,19 +1390,6 @@
                                        feats=False)
 
                 t.update()
-=======
-        no_samples = len(locals)
-        sim_matrix = np.zeros((no_samples, no_samples), dtype=np.float32)
-        pair_indicies = [np.array([i, j]) for i in range(no_samples) for j in range(no_samples)]
-
-        for idx in range(0, len(pair_indicies), bs):
-            batch_end = min(len(pair_indicies), idx + bs)
-            local_batch = locals[[pair_indicies[idx:batch_end]]]
-            global_batch = globals[[pair_indicies[idx:batch_end]]]
-            res, _ = self.classify(globals=torch.tensor(global_batch).cuda(),
-                                   locals=torch.tensor(local_batch).cuda(),
-                                   feats=False)
->>>>>>> 5f8e351e
 
         return sim_matrix
 
