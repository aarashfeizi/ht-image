--- conflicted
+++ resolved
@@ -50,10 +50,6 @@
         out_cat = torch.cat((out1, out2), 1)
 
         # dis = torch.abs(out1 - out2)
-<<<<<<< HEAD
-
-=======
->>>>>>> c4cbc7f3
         dis = self.out(out_cat)  # output between -inf and inf. Passed through sigmoid in loss function
 
         # dis = torch.nn.PairwiseDistance()(out1, out2) / 2  # output between 0 and 1. 0 meaning similar and 1 meaning different
