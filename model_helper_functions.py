--- conflicted
+++ resolved
@@ -218,10 +218,6 @@
                     net.train()
                     opt.zero_grad()
 
-<<<<<<< HEAD
-
-=======
->>>>>>> c4cbc7f3
                     norm_pos_dist, anch_feat, pos_feat = net.forward(anch, pos, feats=True)
                     print(f'norm pos: {norm_pos_dist}')
                     class_loss = bce_loss(norm_pos_dist.squeeze(), zero_labels.squeeze())
@@ -241,10 +237,7 @@
                         # self.logger.info(f'neg_dist_total = {sum((norm_neg_dist ** 2).sum(dim=1))}')
                         print(f'norm neg {iter}: {norm_neg_dist.reshape((1, -1))}')
 
-<<<<<<< HEAD
-
-=======
->>>>>>> c4cbc7f3
+
                         class_loss += bce_loss(norm_neg_dist.squeeze(), one_labels.squeeze())
                         metric_ACC.update_acc(norm_neg_dist.squeeze(), one_labels.squeeze())  # 1 dist means different
 
